--- conflicted
+++ resolved
@@ -28,13 +28,8 @@
   "filelock",
   "pytest",
   "meds_testing_helpers~=0.3.0",
-<<<<<<< HEAD
   "MEDS-transforms~=0.5.3",
-  "meds-torch-data[lightning]~=0.6.2",
-=======
-  "MEDS-transforms~=0.5.2",
   "meds-torch-data[lightning]~=0.6.3",
->>>>>>> c36f1dd3
   "transformers",
   "torch",
   "torchmetrics",

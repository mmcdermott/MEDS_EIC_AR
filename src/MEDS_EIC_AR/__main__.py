--- conflicted
+++ resolved
@@ -95,19 +95,15 @@
             # own, but if they don't, it will by default be enabled.
             mlflow.enable_system_metrics_logging()
 
-<<<<<<< HEAD
-    if isinstance(trainer.logger, WandbLogger):
-        trainer.logger.watch(M, log="all", log_graph=True)
-
-    trainer.fit(model=M, datamodule=D)
-=======
     trainer_kwargs = {"model": M, "datamodule": D}
     if ckpt_path:
         logger.info(f"Trying to resume training from checkpoint {ckpt_path}.")
         trainer_kwargs["ckpt_path"] = ckpt_path
 
+    if isinstance(trainer.logger, WandbLogger):
+        trainer.logger.watch(M, log="all", log_graph=True)
+
     trainer.fit(**trainer_kwargs)
->>>>>>> e2ea6d53
 
     best_ckpt_path = Path(trainer.checkpoint_callback.best_model_path)
     if not best_ckpt_path.is_file():
